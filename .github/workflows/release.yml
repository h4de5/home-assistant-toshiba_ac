# This is a basic workflow to help you get started with Actions

name: Release

# Controls when the action will run.
on:
  # Triggers the workflow on push or pull request events but only for the master branch
  push:
    branches: [main]
<<<<<<< HEAD
  pull_request:
    branches: [main]
=======
  # pull_request:
  #   branches: [main]
>>>>>>> 261acdde

  # Allows you to run this workflow manually from the Actions tab
  workflow_dispatch:

# A workflow run is made up of one or more jobs that can run sequentially or in parallel
jobs:
  # This workflow contains a single job called "build"
  build:
    # The type of runner that the job will run on
    runs-on: ubuntu-latest

    # Steps represent a sequence of tasks that will be executed as part of the job
    steps:
      # Checks-out your repository under $GITHUB_WORKSPACE, so your job can access it
      - uses: actions/checkout@v2

      #       # Runs a single command using the runners shell
      #       - name: Run a one-line script
      #         run: echo Hello, world!

      - name: Read Properties
        id: read_property
        uses: ashley-taylor/read-json-property-action@v1.0
        with:
          path: custom_components/toshiba_ac/manifest.json
          property: version

      - name: Get Latest Release
        id: get_latest_release
        uses: joutvhu/get-release@v1
        with:
          latest: true
          # Tag name start with `v`
          # attern: '^v.*'
          # Including pre-release
          prerelease: true
          # Fail when no release was found
          # throwing: true
        env:
          GITHUB_TOKEN: ${{ secrets.GITHUB_TOKEN }}

      - name: Check version
        run: |
          echo Uploaded version: ${{ steps.read_property.outputs.value }}
          echo Latest version: ${{ steps.get_latest_release.outputs.name }}

      - name: Skip release
        if: ${{ steps.read_property.outputs.value == steps.get_latest_release.outputs.name }}
        run: |
          echo Skipping release because version did not change!

      - name: Create zip asset
        if: ${{ steps.read_property.outputs.value != steps.get_latest_release.outputs.name }}
        uses: TheDoctor0/zip-release@0.4.2
        with:
          # Filename for archive
          filename: toshiba_ac-${{ steps.read_property.outputs.value }}.zip
          # Base path for archive files
          # path: # optional, default is .
          # Working directory before zipping
          directory: custom_components/
          # List of excluded files / directories
          # exclusions:
          # Tool to use for archiving
          type: zip

      - name: Create release
        if: ${{ steps.read_property.outputs.value != steps.get_latest_release.outputs.name }}
        uses: meeDamian/github-release@v2.0.3
        with:
          # Github API token to be used. Quite unavoidable, I'm afraid.
          token: ${{ secrets.GITHUB_TOKEN }}
          # A tag for the release. Required UNLESS action is run on tag push (meaning: '$GITHUB_REF' contains 'ref/tag/<TAG>').
          tag: ${{ steps.read_property.outputs.value }}
          # Unnecessary, if the tag provided is a git tag. If it isn't, release will be created off 'master'.
          # commitish: # optional
          # Name the release, the more creative, the better.
          name: ${{ steps.read_property.outputs.value }}
          # Longer description of the release, ex. changelog, or info about contributors.
          body: ${{ github.event.head_commit.message }}
          # Keep the Release as draft and don't publish it. With no 'files', the default is 'false'. With 'files' default is to 'un-draft' the release only after and if all assets upload successfully. Keep it private with explicit 'false'.
          # draft: # optional
          # Marks Release as a pre-Release.
          # prerelease: # optional
          # A whitespace-separated(!) list of files to be uploaded. It's impossible to pass a list here, so make sure filenames don't contain spaces nor colons in their names/paths.  Optionally custom asset name can be specified by pre-pending it to the name, ex: 'asset-name.tgz:./folder-to-be-uploaded/'.
          files: custom_components/toshiba_ac-${{ steps.read_property.outputs.value }}.zip
          # Default is 'true', which compresses both files, and folders. 'false' compresses nothing, but will error out on folders, as they can't be uploaded. 'folders' applies compression to folders only.
          gzip: false
          # Set to 'true' to allow for release overriding.
          # allow_override: # optional
#       - name: Upload Release Asset
#         uses: actions/upload-release-asset@v1
#         with:
#           upload_url: ${{ steps.get_current_release.outputs.upload_url }}
#           asset_path: ./my-artifact.zip
#           asset_name: my-artifact.zip
#           asset_content_type: application/zip
#         env:
#           GITHUB_TOKEN: ${{ secrets.GITHUB_TOKEN }}<|MERGE_RESOLUTION|>--- conflicted
+++ resolved
@@ -7,13 +7,8 @@
   # Triggers the workflow on push or pull request events but only for the master branch
   push:
     branches: [main]
-<<<<<<< HEAD
-  pull_request:
-    branches: [main]
-=======
   # pull_request:
   #   branches: [main]
->>>>>>> 261acdde
 
   # Allows you to run this workflow manually from the Actions tab
   workflow_dispatch:
